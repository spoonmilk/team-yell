import numpy as np
import torch as pt
import torchaudio
import io
from concurrent.futures import ThreadPoolExecutor
from tqdm import tqdm
from collections.abc import Callable
<<<<<<< HEAD
from typing import Any
=======
from audiomentations import AddGaussianNoise
>>>>>>> 03b4c611
from pathlib import Path
import os
import requests
import time

import whisper
import assemblyai as aai
from speechmatics.models import ConnectionSettings
from speechmatics.batch_client import BatchClient
from httpx import HTTPStatusError


from ..utilities.data_access import load_data
from ..utilities.wer import wer

NUM_WORKERS = 5
try:
    BASE_DIR = Path(__file__).resolve().parent.parent
    CHECKPOINTS_DIR = str(BASE_DIR / "attacks" / "checkpoints") + "/"
    TEMP_DIR = str(Path(__file__).resolve().parent / "temp") + "/"
except NameError:
    CHECKPOINTS_DIR = os.path.abspath("../attacks/checkpoints") + "/"
    TEMP_DIR = os.path.abspath("../temp") + "/"

AAI_API_KEY = ""
GLADIA_API_KEY = ""
SPEECHMATICS_API_KEY = ""

test_waves, test_transcripts = load_data(test=True)
test_waves = test_waves[:10]
test_transcripts = test_transcripts[:10]

# GENERAL FUNCTIONS


def grab_perturbation_model(rel_path: str):
    perturbation_model = pt.load(CHECKPOINTS_DIR + rel_path)
    return perturbation_model


def test_audio_set(audio: pt.Tensor, transcripts: list[str], test_func: Callable[[pt.Tensor, str], float]) -> float:
    assert len(audio) == len(transcripts)
    # Run through tests with progress bar
    progress_bar = tqdm(total=len(test_transcripts))
    with ThreadPoolExecutor(max_workers=NUM_WORKERS) as executor:
        wer_futures = [executor.submit(test_func, audio[idx], transcripts[idx]) for idx in range(len(test_transcripts))]
        for fut in wer_futures:
            fut.add_done_callback(lambda _fut: progress_bar.update(1))
        executor.shutdown(wait=True)
    progress_bar.close()
    # Calculate mean wer
    wers = np.array([fut.result() for fut in wer_futures])
    mean_wer = np.mean(wers)
    return mean_wer

def try_until(task: Callable[[Any], Any], args: tuple, err_msg: str) -> Any: #Typing left somewhat ambiguous because task return type is so variable
    while True:
        try: task_result = task(*args)
        except Exception as e:
            print(err_msg + ":", e)
            time.sleep(1)
        else: break
    return task_result

# ASSEMBLY AI TEST FUNCTIONS

def curried_test_one_aai(config: aai.TranscriptionConfig) -> Callable[[pt.Tensor, str], float]:
    def test_one_aai(wave: pt.Tensor, trans: str) -> float:
        dimmed_wave = wave.unsqueeze(0)
        bytes_obj = io.BytesIO()
        torchaudio.save(bytes_obj, dimmed_wave, 16000, format='flac')
        data = bytes_obj.getvalue()
        aai_transcript = aai.Transcriber(config=config).transcribe(data)
        if aai_transcript.status == "error":
            print(f"ERROR ENCOUNTERED WHILE TRANSCRIBING: {aai_transcript.error}")
            return 0
        test_wer = wer(trans, aai_transcript.text)
        return test_wer
    return test_one_aai

def test_aai(perturbation_model: pt.nn.Module, aai_level: str = "nano"):
    # Set API key
    aai.settings.api_key = AAI_API_KEY
    # Grab appropriate model config
    if aai_level == "best":
        config = aai.TranscriptionConfig(speech_model=aai.SpeechModel.best)
    elif aai_level == "nano":
        config = aai.TranscriptionConfig(speech_model=aai.SpeechModel.nano)
    else:
        raise Exception(f"Invalid aai model ({aai_level}) specified")
    # Get curried test function
    test_one_aai = curried_test_one_aai(config)
    # Test model on each unperturbed audio clip
    mean_wer_unperturbed = test_audio_set(test_waves, test_transcripts, test_one_aai)
    print(f"AAI {aai_level} MODEL UNPERTURBED MEAN_WER: {mean_wer_unperturbed}")
    # Test model on each perturbed audio clip
    with pt.no_grad():
        perturbed_waves = perturbation_model(test_waves)
    mean_wer_perturbed = test_audio_set(perturbed_waves, test_transcripts, test_one_aai)
    print(f"AAI {aai_level} MODEL PERTURBED MEAN_WER: {mean_wer_perturbed}")
    print(f"AAI {aai_level} MODEL WER DEPROVEMENT WITH PERTURBATION: {mean_wer_perturbed - mean_wer_unperturbed}")

# WHISPER TEST FUNCTIONS

def whisper_transcribe(w_model: whisper.Whisper, audio: pt.Tensor) -> list[str]: 
    audio = whisper.pad_or_trim(audio)
    mel = whisper.log_mel_spectrogram(audio).to(w_model.device)
    opts = whisper.DecodingOptions(fp16=False)
    results = whisper.decode(w_model, mel, opts)
    return [result.text for result in results]

def test_set_whisper(w_model: whisper.Whisper, audio: pt.Tensor, transcripts: list[str]) -> float:
    whisper_transcripts = whisper_transcribe(w_model, audio)
    wers = np.array(list(map(lambda w_trans, trans: wer(trans, w_trans), whisper_transcripts, transcripts)))
    return np.mean(wers)

def test_whisper(perturbation_model: pt.nn.Module, whisper_level: str = "tiny"):
    print("Loading model at level:", whisper_level)
    whisper_model = whisper.load_model(whisper_level)
    print("Model loaded, running test_set_whisper with the test data")
    unperturbed_wer = test_set_whisper(whisper_model, test_waves, test_transcripts)
    print(f"WHISPER {whisper_level} MODEL UNPERTURBED MEAN_WER: {unperturbed_wer}")
    print("Running perturbation model to generate perturbed audio of the test_waves")
    with pt.no_grad():
        perturbed_waves = perturbation_model(test_waves)
    print("Running test_set_whisper with perturbed audio")
    perturbed_wer = test_set_whisper(whisper_model, perturbed_waves, test_transcripts)
    for i in range(len(perturbed_waves)):
        torchaudio.save(f"perturbed wav {i}.wav", pt.reshape(perturbed_waves[i], (1, 80000)), 16000)
        torchaudio.save(f"clean wav {i}.wav", pt.reshape(test_waves[i], (1, 80000)), 16000)
    print(f"WHISPER {whisper_level} MODEL PERTURBED MEAN_WER: {perturbed_wer}")
    print(f"WHISPER {whisper_level} MODEL WER DEPROVEMENT WITH PERTURBATION: {perturbed_wer - unperturbed_wer}")

#GLADIA TEST FUNCTIONS

def request_transcript(headers: dict, data: dict) -> str:
    trans_req_resp = requests.post("https://api.gladia.io/v2/pre-recorded/", headers=headers, json=data).json()
    result_url = trans_req_resp.get("result_url")
    if not result_url:
        raise Exception("Result url None - result status:", trans_req_resp)
    while True:
        poll_resp = requests.get(result_url, headers=headers).json()
        match poll_resp.get("status"):
            case "done":
                g_response = poll_resp.get("result")
                break
            case "error":
                raise Exception(f"POLLING ERROR: {poll_resp}")
            case _:
                time.sleep(0.1)
    return g_response['transcription']['full_transcript']

def upload_file(headers: dict, files: list) -> str:
    upload_resp = requests.post("https://api.gladia.io/v2/upload/", headers=headers, files=files).json()
    audio_url = upload_resp.get("audio_url")
    return audio_url

<<<<<<< HEAD
def test_one_gladia(wave: pt.Tensor, trans: str) -> float: #CREDIT: This function (and request_transcript + upload_file) takes from the Gladia sample python API call documentation
    #Get wave as bytes
    dimmed_wave = wave.unsqueeze(0)
    bytes_obj = io.BytesIO()
    torchaudio.save(bytes_obj, dimmed_wave, 16000, format='flac')
    file_content = bytes_obj.getvalue()
    #Upload wave (as a file) to gladia
    headers = {
        "x-gladia-key": GLADIA_API_KEY,
        "accept": "application/json",
    }
    file_path = "dummy/path/"; file_extension = ".flac"
    files = [ #I wonder if you could upload multiple files at once... would be awfully nice, but given that only one URL is returned, I think not
        ("audio", (file_path, file_content, "audio/" + file_extension[1:])),
    ]
    audio_url = try_until(upload_file, (headers, files), "Error while attempting to upload audio clip")
    #Request transcription
    headers["Content-Type"] = "application/json"
    data = { "audio_url": audio_url }
    g_trans = try_until(request_transcript, (headers, data), "Error while attempting to request transcript")
    #Run wer and return
    test_wer = wer(trans, g_trans)
    return test_wer

def test_gladia(perturbation_model: pt.nn.Module):
    unperturbed_wer = test_audio_set(test_waves, test_transcripts, test_one_gladia)
    print(f"GLADIA MODEL UNPERTURBED MEAN_WER: {unperturbed_wer}")
    with pt.no_grad():
        perturbed_waves = perturbation_model(test_waves)
    perturbed_wer = test_audio_set(perturbed_waves, test_transcripts, test_one_gladia)
    print(f"GLADIA MODEL PERTURBED MEAN_WER: {perturbed_wer}")
    print(f"GLADIA MODEL WER DEPROVEMENT WITH PERTURBATION: {perturbed_wer - unperturbed_wer}")

# SPEECHMATICS TEST FUNCTIONS

def speechmatics_transcribe(client: BatchClient, file_path: str, conf: dict) -> str:
    try: #CREDIT: Only slightly modified from the speechmatics API documentation
        job_id = client.submit_job(audio=file_path, transcription_config=conf)
        s_transcript = client.wait_for_completion(job_id, transcription_format='txt')
    except HTTPStatusError as e:
        if e.response.status_code == 401:
            print('Invalid API key - Check your API_KEY at the top of the code!')
        elif e.response.status_code == 400:
            print(e.response.json()['detail'])
        else:
            raise e
    return s_transcript

def curried_test_one_speechmatics(settings: ConnectionSettings, conf: dict) -> float:
    os.makedirs(TEMP_DIR, exist_ok=True)
    def test_one_speechmatics(wave: pt.Tensor, trans: str) -> float:
        #Turn audio sample into file (b/c that's the way the API expects it, as relatively inefficient as it is)
        dimmed_wave = wave.unsqueeze(0)
        split_trans = trans.split()
        word_num = min(len(split_trans), 4)
        file_name = "".join(split_trans[0:word_num])
        file_path = TEMP_DIR + file_name
        with open(file_path, "wb") as fl:
            torchaudio.save(fl, dimmed_wave, 16000, format='flac')
        #Send audio file over API and grab transcript
        with BatchClient(settings) as client:
            s_transcript = try_until(speechmatics_transcribe, (client, file_path, conf), "Error having speechmatics transcribe file")
        #Get wer of transcripts
        os.remove(file_path)
        test_wer = wer(trans, s_transcript)
        return test_wer
    return test_one_speechmatics

def test_speechmatics(perturbation_model: pt.nn.Module):
    settings = ConnectionSettings(
        url="https://asr.api.speechmatics.com/v2",
        auth_token=SPEECHMATICS_API_KEY,
    )
    conf = {
        "type": "transcription",
        "transcription_config": {
            "language": "en"
        }
    }
    test_one_speechmatics = curried_test_one_speechmatics(settings, conf)
    unperturbed_wer = test_audio_set(test_waves, test_transcripts, test_one_speechmatics)
    print(f"SPEECHMATICS MODEL UNPERTURBED MEAN_WER: {unperturbed_wer}")
    with pt.no_grad():
        perturbed_waves = perturbation_model(test_waves)
    perturbed_wer = test_audio_set(perturbed_waves, test_transcripts, test_one_speechmatics)
    print(f"SPEECHMATICS MODEL PERTURBED MEAN_WER: {perturbed_wer}")
    print(f"SPEECHMATICS MODEL WER DEPROVEMENT WITH PERTURBATION: {perturbed_wer - unperturbed_wer}")


if __name__ == "__main__":
    model = grab_perturbation_model("wavperturbation_model.pt")
    test_aai(model)

#LIST OF THINGS TO DO:
# - Modularize the test_* functions - TRIAGED OUT
# - Change the saved tensors to be full length - DONE
=======
def test_noisy_whisper(whisper_level: str = "tiny"):
    print("test waves shape", test_waves.shape)
    print("Loading model at level:", whisper_level)
    whisper_model = whisper.load_model(whisper_level)
    print("Model loaded, running test_set_whisper with the test data")
    unperturbed_wer = test_set_whisper(whisper_model, test_waves, test_transcripts)
    print(f"WHISPER {whisper_level} MODEL UNPERTURBED MEAN_WER: {unperturbed_wer}")
    print("Generating noisy test_waves")
    transform = AddGaussianNoise(
        min_amplitude=0.03,
        max_amplitude=0.045,
        p=1.0
    )
    noisy_waves = transform(test_waves, 16000)
    for i in range(len(noisy_waves)):
        torchaudio.save(f"noisy wav {i}.wav", pt.reshape(noisy_waves[i], (1, 80000)), 16000)
        torchaudio.save(f"clean wav {i}.wav", pt.reshape(test_waves[i], (1, 80000)), 16000)
    print("Running test_set_whisper with noisy audio")
    noisy_wer = test_set_whisper(whisper_model, noisy_waves, test_transcripts)
    print(f"WHISPER {whisper_level} MODEL NOISY MEAN_WER: {noisy_wer}")
    print(f"WHISPER {whisper_level} MODEL WER DEPROVEMENT WITH NOISE: {noisy_wer - unperturbed_wer}")


def test_one_gladia(wave: pt.Tensor, trans: str) -> float:
    pass


if __name__ == "__main__":
    # model = grab_perturbation_model("wavperturbation_model.pt")
    # test_whisper(model)
    test_noisy_whisper()
>>>>>>> 03b4c611
<|MERGE_RESOLUTION|>--- conflicted
+++ resolved
@@ -5,11 +5,8 @@
 from concurrent.futures import ThreadPoolExecutor
 from tqdm import tqdm
 from collections.abc import Callable
-<<<<<<< HEAD
 from typing import Any
-=======
 from audiomentations import AddGaussianNoise
->>>>>>> 03b4c611
 from pathlib import Path
 import os
 import requests
@@ -65,16 +62,21 @@
     mean_wer = np.mean(wers)
     return mean_wer
 
-def try_until(task: Callable[[Any], Any], args: tuple, err_msg: str) -> Any: #Typing left somewhat ambiguous because task return type is so variable
+
+# Typing left somewhat ambiguous because task return type is so variable
+def try_until(task: Callable[[Any], Any], args: tuple, err_msg: str) -> Any:
     while True:
-        try: task_result = task(*args)
+        try:
+            task_result = task(*args)
         except Exception as e:
             print(err_msg + ":", e)
             time.sleep(1)
-        else: break
+        else:
+            break
     return task_result
 
 # ASSEMBLY AI TEST FUNCTIONS
+
 
 def curried_test_one_aai(config: aai.TranscriptionConfig) -> Callable[[pt.Tensor, str], float]:
     def test_one_aai(wave: pt.Tensor, trans: str) -> float:
@@ -89,6 +91,7 @@
         test_wer = wer(trans, aai_transcript.text)
         return test_wer
     return test_one_aai
+
 
 def test_aai(perturbation_model: pt.nn.Module, aai_level: str = "nano"):
     # Set API key
@@ -114,17 +117,20 @@
 
 # WHISPER TEST FUNCTIONS
 
-def whisper_transcribe(w_model: whisper.Whisper, audio: pt.Tensor) -> list[str]: 
+
+def whisper_transcribe(w_model: whisper.Whisper, audio: pt.Tensor) -> list[str]:
     audio = whisper.pad_or_trim(audio)
     mel = whisper.log_mel_spectrogram(audio).to(w_model.device)
     opts = whisper.DecodingOptions(fp16=False)
     results = whisper.decode(w_model, mel, opts)
     return [result.text for result in results]
 
+
 def test_set_whisper(w_model: whisper.Whisper, audio: pt.Tensor, transcripts: list[str]) -> float:
     whisper_transcripts = whisper_transcribe(w_model, audio)
     wers = np.array(list(map(lambda w_trans, trans: wer(trans, w_trans), whisper_transcripts, transcripts)))
     return np.mean(wers)
+
 
 def test_whisper(perturbation_model: pt.nn.Module, whisper_level: str = "tiny"):
     print("Loading model at level:", whisper_level)
@@ -143,128 +149,7 @@
     print(f"WHISPER {whisper_level} MODEL PERTURBED MEAN_WER: {perturbed_wer}")
     print(f"WHISPER {whisper_level} MODEL WER DEPROVEMENT WITH PERTURBATION: {perturbed_wer - unperturbed_wer}")
 
-#GLADIA TEST FUNCTIONS
-
-def request_transcript(headers: dict, data: dict) -> str:
-    trans_req_resp = requests.post("https://api.gladia.io/v2/pre-recorded/", headers=headers, json=data).json()
-    result_url = trans_req_resp.get("result_url")
-    if not result_url:
-        raise Exception("Result url None - result status:", trans_req_resp)
-    while True:
-        poll_resp = requests.get(result_url, headers=headers).json()
-        match poll_resp.get("status"):
-            case "done":
-                g_response = poll_resp.get("result")
-                break
-            case "error":
-                raise Exception(f"POLLING ERROR: {poll_resp}")
-            case _:
-                time.sleep(0.1)
-    return g_response['transcription']['full_transcript']
-
-def upload_file(headers: dict, files: list) -> str:
-    upload_resp = requests.post("https://api.gladia.io/v2/upload/", headers=headers, files=files).json()
-    audio_url = upload_resp.get("audio_url")
-    return audio_url
-
-<<<<<<< HEAD
-def test_one_gladia(wave: pt.Tensor, trans: str) -> float: #CREDIT: This function (and request_transcript + upload_file) takes from the Gladia sample python API call documentation
-    #Get wave as bytes
-    dimmed_wave = wave.unsqueeze(0)
-    bytes_obj = io.BytesIO()
-    torchaudio.save(bytes_obj, dimmed_wave, 16000, format='flac')
-    file_content = bytes_obj.getvalue()
-    #Upload wave (as a file) to gladia
-    headers = {
-        "x-gladia-key": GLADIA_API_KEY,
-        "accept": "application/json",
-    }
-    file_path = "dummy/path/"; file_extension = ".flac"
-    files = [ #I wonder if you could upload multiple files at once... would be awfully nice, but given that only one URL is returned, I think not
-        ("audio", (file_path, file_content, "audio/" + file_extension[1:])),
-    ]
-    audio_url = try_until(upload_file, (headers, files), "Error while attempting to upload audio clip")
-    #Request transcription
-    headers["Content-Type"] = "application/json"
-    data = { "audio_url": audio_url }
-    g_trans = try_until(request_transcript, (headers, data), "Error while attempting to request transcript")
-    #Run wer and return
-    test_wer = wer(trans, g_trans)
-    return test_wer
-
-def test_gladia(perturbation_model: pt.nn.Module):
-    unperturbed_wer = test_audio_set(test_waves, test_transcripts, test_one_gladia)
-    print(f"GLADIA MODEL UNPERTURBED MEAN_WER: {unperturbed_wer}")
-    with pt.no_grad():
-        perturbed_waves = perturbation_model(test_waves)
-    perturbed_wer = test_audio_set(perturbed_waves, test_transcripts, test_one_gladia)
-    print(f"GLADIA MODEL PERTURBED MEAN_WER: {perturbed_wer}")
-    print(f"GLADIA MODEL WER DEPROVEMENT WITH PERTURBATION: {perturbed_wer - unperturbed_wer}")
-
-# SPEECHMATICS TEST FUNCTIONS
-
-def speechmatics_transcribe(client: BatchClient, file_path: str, conf: dict) -> str:
-    try: #CREDIT: Only slightly modified from the speechmatics API documentation
-        job_id = client.submit_job(audio=file_path, transcription_config=conf)
-        s_transcript = client.wait_for_completion(job_id, transcription_format='txt')
-    except HTTPStatusError as e:
-        if e.response.status_code == 401:
-            print('Invalid API key - Check your API_KEY at the top of the code!')
-        elif e.response.status_code == 400:
-            print(e.response.json()['detail'])
-        else:
-            raise e
-    return s_transcript
-
-def curried_test_one_speechmatics(settings: ConnectionSettings, conf: dict) -> float:
-    os.makedirs(TEMP_DIR, exist_ok=True)
-    def test_one_speechmatics(wave: pt.Tensor, trans: str) -> float:
-        #Turn audio sample into file (b/c that's the way the API expects it, as relatively inefficient as it is)
-        dimmed_wave = wave.unsqueeze(0)
-        split_trans = trans.split()
-        word_num = min(len(split_trans), 4)
-        file_name = "".join(split_trans[0:word_num])
-        file_path = TEMP_DIR + file_name
-        with open(file_path, "wb") as fl:
-            torchaudio.save(fl, dimmed_wave, 16000, format='flac')
-        #Send audio file over API and grab transcript
-        with BatchClient(settings) as client:
-            s_transcript = try_until(speechmatics_transcribe, (client, file_path, conf), "Error having speechmatics transcribe file")
-        #Get wer of transcripts
-        os.remove(file_path)
-        test_wer = wer(trans, s_transcript)
-        return test_wer
-    return test_one_speechmatics
-
-def test_speechmatics(perturbation_model: pt.nn.Module):
-    settings = ConnectionSettings(
-        url="https://asr.api.speechmatics.com/v2",
-        auth_token=SPEECHMATICS_API_KEY,
-    )
-    conf = {
-        "type": "transcription",
-        "transcription_config": {
-            "language": "en"
-        }
-    }
-    test_one_speechmatics = curried_test_one_speechmatics(settings, conf)
-    unperturbed_wer = test_audio_set(test_waves, test_transcripts, test_one_speechmatics)
-    print(f"SPEECHMATICS MODEL UNPERTURBED MEAN_WER: {unperturbed_wer}")
-    with pt.no_grad():
-        perturbed_waves = perturbation_model(test_waves)
-    perturbed_wer = test_audio_set(perturbed_waves, test_transcripts, test_one_speechmatics)
-    print(f"SPEECHMATICS MODEL PERTURBED MEAN_WER: {perturbed_wer}")
-    print(f"SPEECHMATICS MODEL WER DEPROVEMENT WITH PERTURBATION: {perturbed_wer - unperturbed_wer}")
-
-
-if __name__ == "__main__":
-    model = grab_perturbation_model("wavperturbation_model.pt")
-    test_aai(model)
-
-#LIST OF THINGS TO DO:
-# - Modularize the test_* functions - TRIAGED OUT
-# - Change the saved tensors to be full length - DONE
-=======
+
 def test_noisy_whisper(whisper_level: str = "tiny"):
     print("test waves shape", test_waves.shape)
     print("Loading model at level:", whisper_level)
@@ -288,12 +173,128 @@
     print(f"WHISPER {whisper_level} MODEL WER DEPROVEMENT WITH NOISE: {noisy_wer - unperturbed_wer}")
 
 
+def request_transcript(headers: dict, data: dict) -> str:
+    trans_req_resp = requests.post("https://api.gladia.io/v2/pre-recorded/", headers=headers, json=data).json()
+    result_url = trans_req_resp.get("result_url")
+    if not result_url:
+        raise Exception("Result url None - result status:", trans_req_resp)
+    while True:
+        poll_resp = requests.get(result_url, headers=headers).json()
+        match poll_resp.get("status"):
+            case "done":
+                g_response = poll_resp.get("result")
+                break
+            case "error":
+                raise Exception(f"POLLING ERROR: {poll_resp}")
+            case _:
+                time.sleep(0.1)
+    return g_response['transcription']['full_transcript']
+
+
+def upload_file(headers: dict, files: list) -> str:
+    upload_resp = requests.post("https://api.gladia.io/v2/upload/", headers=headers, files=files).json()
+    audio_url = upload_resp.get("audio_url")
+    return audio_url
+
+
+# CREDIT: This function (and request_transcript + upload_file) takes from the Gladia sample python API call documentation
 def test_one_gladia(wave: pt.Tensor, trans: str) -> float:
-    pass
+    # Get wave as bytes
+    dimmed_wave = wave.unsqueeze(0)
+    bytes_obj = io.BytesIO()
+    torchaudio.save(bytes_obj, dimmed_wave, 16000, format='flac')
+    file_content = bytes_obj.getvalue()
+    # Upload wave (as a file) to gladia
+    headers = {
+        "x-gladia-key": GLADIA_API_KEY,
+        "accept": "application/json",
+    }
+    file_path = "dummy/path/"
+    file_extension = ".flac"
+    files = [  # I wonder if you could upload multiple files at once... would be awfully nice, but given that only one URL is returned, I think not
+        ("audio", (file_path, file_content, "audio/" + file_extension[1:])),
+    ]
+    audio_url = try_until(upload_file, (headers, files), "Error while attempting to upload audio clip")
+    # Request transcription
+    headers["Content-Type"] = "application/json"
+    data = {"audio_url": audio_url}
+    g_trans = try_until(request_transcript, (headers, data), "Error while attempting to request transcript")
+    # Run wer and return
+    test_wer = wer(trans, g_trans)
+    return test_wer
+
+
+def test_gladia(perturbation_model: pt.nn.Module):
+    unperturbed_wer = test_audio_set(test_waves, test_transcripts, test_one_gladia)
+    print(f"GLADIA MODEL UNPERTURBED MEAN_WER: {unperturbed_wer}")
+    with pt.no_grad():
+        perturbed_waves = perturbation_model(test_waves)
+    perturbed_wer = test_audio_set(perturbed_waves, test_transcripts, test_one_gladia)
+    print(f"GLADIA MODEL PERTURBED MEAN_WER: {perturbed_wer}")
+    print(f"GLADIA MODEL WER DEPROVEMENT WITH PERTURBATION: {perturbed_wer - unperturbed_wer}")
+
+# SPEECHMATICS TEST FUNCTIONS
+
+
+def speechmatics_transcribe(client: BatchClient, file_path: str, conf: dict) -> str:
+    try:  # CREDIT: Only slightly modified from the speechmatics API documentation
+        job_id = client.submit_job(audio=file_path, transcription_config=conf)
+        s_transcript = client.wait_for_completion(job_id, transcription_format='txt')
+    except HTTPStatusError as e:
+        if e.response.status_code == 401:
+            print('Invalid API key - Check your API_KEY at the top of the code!')
+        elif e.response.status_code == 400:
+            print(e.response.json()['detail'])
+        else:
+            raise e
+    return s_transcript
+
+
+def curried_test_one_speechmatics(settings: ConnectionSettings, conf: dict) -> float:
+    os.makedirs(TEMP_DIR, exist_ok=True)
+
+    def test_one_speechmatics(wave: pt.Tensor, trans: str) -> float:
+        # Turn audio sample into file (b/c that's the way the API expects it, as relatively inefficient as it is)
+        dimmed_wave = wave.unsqueeze(0)
+        split_trans = trans.split()
+        word_num = min(len(split_trans), 4)
+        file_name = "".join(split_trans[0:word_num])
+        file_path = TEMP_DIR + file_name
+        with open(file_path, "wb") as fl:
+            torchaudio.save(fl, dimmed_wave, 16000, format='flac')
+        # Send audio file over API and grab transcript
+        with BatchClient(settings) as client:
+            s_transcript = try_until(speechmatics_transcribe, (client, file_path, conf),
+                                     "Error having speechmatics transcribe file")
+        # Get wer of transcripts
+        os.remove(file_path)
+        test_wer = wer(trans, s_transcript)
+        return test_wer
+    return test_one_speechmatics
+
+
+def test_speechmatics(perturbation_model: pt.nn.Module):
+    settings = ConnectionSettings(
+        url="https://asr.api.speechmatics.com/v2",
+        auth_token=SPEECHMATICS_API_KEY,
+    )
+    conf = {
+        "type": "transcription",
+        "transcription_config": {
+            "language": "en"
+        }
+    }
+    test_one_speechmatics = curried_test_one_speechmatics(settings, conf)
+    unperturbed_wer = test_audio_set(test_waves, test_transcripts, test_one_speechmatics)
+    print(f"SPEECHMATICS MODEL UNPERTURBED MEAN_WER: {unperturbed_wer}")
+    with pt.no_grad():
+        perturbed_waves = perturbation_model(test_waves)
+    perturbed_wer = test_audio_set(perturbed_waves, test_transcripts, test_one_speechmatics)
+    print(f"SPEECHMATICS MODEL PERTURBED MEAN_WER: {perturbed_wer}")
+    print(f"SPEECHMATICS MODEL WER DEPROVEMENT WITH PERTURBATION: {perturbed_wer - unperturbed_wer}")
 
 
 if __name__ == "__main__":
     # model = grab_perturbation_model("wavperturbation_model.pt")
     # test_whisper(model)
-    test_noisy_whisper()
->>>>>>> 03b4c611
+    test_noisy_whisper()